--- conflicted
+++ resolved
@@ -14,19 +14,12 @@
 		<SupportedPlatform Include="browser" />
 	</ItemGroup>
 
-	<ItemGroup>
+	<ItemGroup Condition=" '$(TargetFramework)' == 'net6.0' ">
 		<PackageReference Include="Microsoft.AspNetCore.Components.Web" Version="6.0.8" />
 	</ItemGroup>
-<<<<<<< HEAD
 	
 	<ItemGroup Condition=" '$(TargetFramework)' == 'net7.0' ">
 		<PackageReference Include="Microsoft.AspNetCore.Components.Web" Version="7.0.0-preview.7.*" />
-=======
-
-	<ItemGroup>
-		<AdditionalFiles Include="$(ProjectDir)\Pages\**\Examples\*" />
-		<AdditionalFiles Include="$(ProjectDir)\*.xml" />
->>>>>>> 05242f0f
 	</ItemGroup>
 
 	<ItemGroup>
