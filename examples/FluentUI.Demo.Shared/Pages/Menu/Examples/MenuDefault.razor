﻿<FluentMenu @onmenuchange=OnMenuChange>
    <FluentMenuItem>Menu item 1</FluentMenuItem>
    <FluentMenuItem>Menu item 2</FluentMenuItem>
    <FluentMenuItem Disabled="true">Menu item 3 Disabled</FluentMenuItem>
    <FluentMenuItem>Menu item 4</FluentMenuItem>
</FluentMenu>
<p>@status</p>

@code{
    private string status = "";
    
<<<<<<< HEAD
    private void OnMenuChange(MenuChangeEventArgs args) {
=======
    private void OnMenuChange(MenuChangeEventArgs args)
    {
>>>>>>> 4ed84293
        if (args is not null && args.Value is not null)
            status = $"{args.Value} selected";
    }
}<|MERGE_RESOLUTION|>--- conflicted
+++ resolved
@@ -9,12 +9,8 @@
 @code{
     private string status = "";
     
-<<<<<<< HEAD
-    private void OnMenuChange(MenuChangeEventArgs args) {
-=======
     private void OnMenuChange(MenuChangeEventArgs args)
     {
->>>>>>> 4ed84293
         if (args is not null && args.Value is not null)
             status = $"{args.Value} selected";
     }
