--- conflicted
+++ resolved
@@ -1,37 +1,5 @@
 ﻿@inject ILogger<TooltipDefault> logger;
 
-<<<<<<< HEAD
-<div style="height:100px;">
-    <FluentButton id="anchor1" Appearance=Appearance.Accent>Tooltip at the bottom</FluentButton>
-    <FluentTooltip Anchor="anchor1" Position=TooltipPosition.Bottom>I'm helping!</FluentTooltip>
-</div>
-<div style="height:100px;">
-    <FluentButton id="anchor2" Appearance=Appearance.Accent>Tooltip at the top</FluentButton>
-    <FluentTooltip Anchor="anchor2" Position=TooltipPosition.Top>I'm helping!</FluentTooltip>
-</div>
-<div style="height:100px;">
-    <FluentButton id="anchor3" Appearance=Appearance.Accent>Tooltip at the left</FluentButton>
-    <FluentTooltip Anchor="anchor3" Position=TooltipPosition.Left>I'm helping!</FluentTooltip>
-</div>
-<div style="height:100px;">
-    <FluentButton id="anchor4" Appearance=Appearance.Accent>Tooltip at the right</FluentButton>
-    <FluentTooltip Anchor="anchor4" Position=TooltipPosition.Right>I'm helping!</FluentTooltip>
-</div>
-<p>Different delays</p>
-<div style="height:100px;">
-    <FluentButton id="anchor5" Appearance=Appearance.Accent>Tooltip at the start</FluentButton>
-    <FluentTooltip Anchor="anchor5" Position=TooltipPosition.Start Delay=100>I'm helping!</FluentTooltip>
-</div>
-<div style="height:100px;">
-    <FluentButton id="anchor6" Appearance=Appearance.Accent>Tooltip at the end</FluentButton>
-    <FluentTooltip Anchor="anchor6" Position=TooltipPosition.End Delay=200>I'm helping!</FluentTooltip>
-</div>
-<p>Visible true</p>
-<div style="height:100px;">
-    <FluentButton id="anchor7" Appearance=Appearance.Accent>Tooltip at the end</FluentButton>
-    <FluentTooltip Anchor="anchor7" Position=TooltipPosition.End Delay=200 Visible=true>I'm helping!</FluentTooltip>
-</div>
-=======
 <div style="height:100px; display: flex; gap: 10px; margin: 2em; flex-direction: row; align-items: center; justify-content: center;" >
     <FluentButton id="default1" Appearance=Appearance.Accent>Tooltip at the left</FluentButton>
     <FluentTooltip Anchor="default1" Position=TooltipPosition.Left>I'm helping!</FluentTooltip>
@@ -52,5 +20,4 @@
     {
         logger.LogInformation("Tooltip dismissed!");
     }
-}
->>>>>>> 4082cec5
+}