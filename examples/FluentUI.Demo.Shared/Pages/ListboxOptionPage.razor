--- conflicted
+++ resolved
@@ -2,7 +2,7 @@
 <h1>Option</h1>
 
 <h2>Defaults</h2>
-<<<<<<< HEAD
+
 <FluentSelect Value=@("a string value")>
     <FluentOption>
         Text content is the value when the value attribute is absent.
@@ -39,45 +39,4 @@
         </svg>
         This option has an icon in its start and end slots.
     </FluentOption>
-=======
-<FluentSelect>
-	<FluentOption>
-		Text content is the value when the value attribute is absent.
-	</FluentOption>
-</FluentSelect>
-
-<FluentSelect>
-	<FluentOption Value="Value content loses">
-		Even when the value attribute and text are both present, this text should be displayed.
-	</FluentOption>
-</FluentSelect>
-
-<FluentSelect>
-	<FluentOption Value="This option has no text content."></FluentOption>
-</FluentSelect>
-
-<h2>Disabled</h2>
-<FluentSelect>
-	<FluentOption Disabled="true">This option is disabled.</FluentOption>
-	<FluentOption>Only this option can be selected</FluentOption>
-</FluentSelect>
-
-<h2>Selected</h2>
-<FluentSelect>
-	<FluentOption>Option 1</FluentOption>
-	<FluentOption Selected="true">This option is selected by default.</FluentOption>
-</FluentSelect>
-
-<h2>Slots</h2>
-<FluentSelect>
-	<FluentOption Value="1">
-		<svg slot="start" width="16" height="16" viewBox="0 0 16 16" xmlns="http://www.w3.org/2000/svg">
-			<path d="M6.5 7.7h-1v-1h1v1zm4.1 0h-1v-1h1v1zm4.1-1v2.1h-1v2.6l-.1.6-.3.5c-.1.1-.3.3-.5.3l-.6.1H10l-3.5 3v-3H3.9l-.6-.1-.5-.3c-.1-.1-.3-.3-.3-.5l-.1-.6V8.8h-1V6.7h1V5.2l.1-.6.3-.5c.1-.1.3-.3.5-.3l.6-.1h3.6V1.9a.8.8 0 01-.4-.4L7 1V.6l.2-.3.3-.2L8 0l.4.1.3.2.3.3V1l-.1.5-.4.4v1.7h3.6l.6.1.5.3c.1.1.3.3.3.5l.1.6v1.5h1.1zm-2.1-1.5l-.2-.4-.4-.2H3.9l-.4.2-.1.4v6.2l.2.4.4.2h3.6v1.8L9.7 12h2.5l.4-.2.2-.4V5.2zM5.8 8.9l1 .7 1.2.2a5 5 0 001.2-.2l1-.7.7.7c-.4.4-.8.7-1.4.9-.5.2-1 .3-1.6.3s-1.1-.1-1.6-.3A3 3 0 015 9.6l.8-.7z" />
-		</svg>
-		<svg slot="end" width="16" height="16" viewBox="0 0 16 16" xmlns="http://www.w3.org/2000/svg">
-			<path d="M6.5 7.7h-1v-1h1v1zm4.1 0h-1v-1h1v1zm4.1-1v2.1h-1v2.6l-.1.6-.3.5c-.1.1-.3.3-.5.3l-.6.1H10l-3.5 3v-3H3.9l-.6-.1-.5-.3c-.1-.1-.3-.3-.3-.5l-.1-.6V8.8h-1V6.7h1V5.2l.1-.6.3-.5c.1-.1.3-.3.5-.3l.6-.1h3.6V1.9a.8.8 0 01-.4-.4L7 1V.6l.2-.3.3-.2L8 0l.4.1.3.2.3.3V1l-.1.5-.4.4v1.7h3.6l.6.1.5.3c.1.1.3.3.3.5l.1.6v1.5h1.1zm-2.1-1.5l-.2-.4-.4-.2H3.9l-.4.2-.1.4v6.2l.2.4.4.2h3.6v1.8L9.7 12h2.5l.4-.2.2-.4V5.2zM5.8 8.9l1 .7 1.2.2a5 5 0 001.2-.2l1-.7.7.7c-.4.4-.8.7-1.4.9-.5.2-1 .3-1.6.3s-1.1-.1-1.6-.3A3 3 0 015 9.6l.8-.7z" />
-		</svg>
-		This option has an icon in its start and end slots.
-	</FluentOption>
->>>>>>> 5c2d4cae
 </FluentSelect>