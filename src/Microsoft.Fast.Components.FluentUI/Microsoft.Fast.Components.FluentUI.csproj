--- conflicted
+++ resolved
@@ -13,13 +13,8 @@
     <Title>Microsoft Fluent UI Components Library for Blazor on FAST</Title>
     <Description>Authored by the Microsoft FAST team.</Description>
     <SignAssembly>true</SignAssembly>
-<<<<<<< HEAD
     <PackageVersion>1.4.0</PackageVersion>
     <ReleaseVersion>1.4.0</ReleaseVersion>
-=======
-    <PackageVersion>1.3.0</PackageVersion>
-    <ReleaseVersion>1.3.0</ReleaseVersion>
->>>>>>> e1b25314
     <SynchReleaseVersion>false</SynchReleaseVersion>
     <Nullable>enable</Nullable>
     <ImplicitUsings>enable</ImplicitUsings>
