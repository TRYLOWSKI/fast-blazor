--- conflicted
+++ resolved
@@ -53,11 +53,7 @@
 
         return result;
     }
-<<<<<<< HEAD
-}
-=======
 
     private static HttpRequestMessage CreateMessage(string url) => new(HttpMethod.Get, url);
 }
-    
->>>>>>> ff88d705
+    