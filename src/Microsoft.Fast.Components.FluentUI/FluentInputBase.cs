--- conflicted
+++ resolved
@@ -1,12 +1,9 @@
-﻿using System.Diagnostics.CodeAnalysis;
+using System.Diagnostics.CodeAnalysis;
 using System.Globalization;
 using System.Linq.Expressions;
 using Microsoft.AspNetCore.Components;
 using Microsoft.AspNetCore.Components.Forms;
-<<<<<<< HEAD
-=======
-
->>>>>>> 5c2d4cae
+
 namespace Microsoft.Fast.Components.FluentUI;
 
 public abstract class FluentInputBase<TValue> : ComponentBase, IDisposable
@@ -165,24 +162,12 @@
             return CombineClassNames(AdditionalAttributes, fieldClass);
         }
     }
-<<<<<<< HEAD
-
-=======
->>>>>>> 5c2d4cae
 
     /// <inheritdoc />
     public override Task SetParametersAsync(ParameterView parameters)
     {
         parameters.SetParameterProperties(this);
 
-<<<<<<< HEAD
-=======
-    /// <inheritdoc />
-    public override Task SetParametersAsync(ParameterView parameters)
-    {
-        parameters.SetParameterProperties(this);
-
->>>>>>> 5c2d4cae
         if (EditContext != null || CascadedEditContext != null)
         {
             // This is the first run
@@ -193,15 +178,9 @@
                 throw new InvalidOperationException($"{GetType()} requires a value for the 'ValueExpression' " +
                     $"parameter. Normally this is provided automatically when using 'bind-Value'.");
             }
-<<<<<<< HEAD
 
             FieldIdentifier = FieldIdentifier.Create(ValueExpression);
 
-=======
-
-            FieldIdentifier = FieldIdentifier.Create(ValueExpression);
-
->>>>>>> 5c2d4cae
             if (CascadedEditContext != null)
             {
                 EditContext = CascadedEditContext;
@@ -292,21 +271,12 @@
             result = new Dictionary<string, object>();
         }
         else if (source is Dictionary<string, object> currentDictionary)
-<<<<<<< HEAD
         {
             result = currentDictionary;
             newDictionaryCreated = false;
         }
         else
         {
-=======
-        {
-            result = currentDictionary;
-            newDictionaryCreated = false;
-        }
-        else
-        {
->>>>>>> 5c2d4cae
             result = new Dictionary<string, object>();
             foreach (var item in source)
             {
