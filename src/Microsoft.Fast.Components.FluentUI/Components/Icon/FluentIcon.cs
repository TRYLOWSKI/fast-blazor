--- conflicted
+++ resolved
@@ -20,11 +20,7 @@
 
 
     [Inject]
-<<<<<<< HEAD
-    private StaticFileService IconService { get; set; } = default!;
-=======
     private StaticAssetService StaticAssetService { get; set; } = default!;
->>>>>>> 7d3a83b8
 
     [Inject]
     private CacheStorageAccessor CacheStorageAccessor { get; set; } = default!;
@@ -141,13 +137,8 @@
 
             if (string.IsNullOrEmpty(result))
             {
-<<<<<<< HEAD
-                //It is not in the cache, get it from the StaticFileService (download)
-                HttpResponseMessage? response = await IconService.HttpClient.SendAsync(message);
-=======
                 //It is not in the cache, get it from the StaticAssetService (download)
                 HttpResponseMessage? response = await StaticAssetService.HttpClient.SendAsync(message);
->>>>>>> 7d3a83b8
 
                 // If unsuccessful, try with the fallback url. Maybe a non existing neutral culture was specified
                 if (!response.IsSuccessStatusCode && _iconUrl != _iconUrlFallback && firstRender)
@@ -158,13 +149,8 @@
                     result = await CacheStorageAccessor.GetAsync(message);
                     if (string.IsNullOrEmpty(result))
                     {
-<<<<<<< HEAD
-                        // If not in cache, get it from the StaticFileService (download)
-                        response = await IconService.HttpClient.SendAsync(message);
-=======
                         // If not in cache, get it from the StaticAssetService (download)
                         response = await StaticAssetService.HttpClient.SendAsync(message);
->>>>>>> 7d3a83b8
 
                         if (response.IsSuccessStatusCode)
                             // Store the response in the cache and get the result
