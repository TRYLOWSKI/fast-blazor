using System.Diagnostics.CodeAnalysis;
using System.Globalization;
using System.Reflection;
using Microsoft.AspNetCore.Components;

namespace Microsoft.Fast.Components.FluentUI;

public partial class FluentNumberField<TValue> : FluentInputBase<TValue>
{
    /// <summary>
    /// Gets or sets the disabled state
    /// </summary>
    [Parameter]
    public bool? Disabled { get; set; }

    /// <summary>
    /// Gets or sets the readonly state
    /// </summary>
    [Parameter]
    public bool? Readonly { get; set; }

    /// <summary>
    /// Gets or sets if a value is required
    /// </summary>
    [Parameter]
    public bool? Required { get; set; }

    /// <summary>
    /// Gets or sets if the field should automatically receive focus
    /// </summary>
    [Parameter]
    public bool? Autofocus { get; set; }

    /// <summary>
    /// Gets or sets the size
    /// </summary>
    [Parameter]
    public int Size { get; set; } = 20;

    /// <summary>
    /// Gets or sets the <see cref="FluentUI.Appearance" />
    /// </summary>
    [Parameter]
    public Appearance? Appearance { get; set; }

    /// <summary>
    /// Gets or sets the placeholder text
    /// </summary>
    [Parameter]
    public string? Placeholder { get; set; }

    /// <summary>
    /// Gets or sets the error message to show when the field can not be parsed
    /// </summary>
    [Parameter]
    public string ParsingErrorMessage { get; set; } = "The {0} field must be a number.";

    /// <summary>
    /// Gets or sets the minimum value
    /// </summary>
    [Parameter]
    public string? Min { get; set; } = GetMinOrMaxValue("MinValue");

    /// <summary>
    /// Gets or sets the maximum value
    /// </summary>
    [Parameter]
    public string? Max { get; set; } = GetMinOrMaxValue("MaxValue");

    /// <summary>
    /// Gets or sets the minimum length
    /// </summary>
    [Parameter]
    public int MinLength { get; set; } = 1;

    /// <summary>
    /// Gets or sets the maximum lenth
    /// </summary>
    [Parameter]
    public int MaxLength { get; set; } = 14;

    /// <summary>
    /// Gets or sets the amount to increase/decrease the number with. Only use whole number when <see cref="Type">TValue</see> is int or long. 
    /// </summary>
    [Parameter]
    public double Step { get; set; } = _stepAttributeValue;

    private readonly static double _stepAttributeValue;
    static FluentNumberField()
    {
        // Unwrap Nullable<T>, because InputBase already deals with the Nullable aspect
        // of it for us. We will only get asked to parse the T for nonempty inputs.
        var targetType = Nullable.GetUnderlyingType(typeof(TValue)) ?? typeof(TValue);
        if (targetType == typeof(int) || targetType == typeof(long) || targetType == typeof(short) || targetType == typeof(float) || targetType == typeof(double) || targetType == typeof(decimal))
        {
            _stepAttributeValue = 1;
        }
        else
        {
            throw new InvalidOperationException($"The type '{targetType}' is not a supported numeric type.");
        }
    }

    protected override bool TryParseValueFromString(string? value, [MaybeNullWhen(false)] out TValue result, [NotNullWhen(false)] out string? validationErrorMessage)
    {
        if (BindConverter.TryConvertTo<TValue>(value, CultureInfo.InvariantCulture, out result))
        {
            validationErrorMessage = null;
            return true;
        }
        else
        {
            validationErrorMessage = string.Format(CultureInfo.InvariantCulture, ParsingErrorMessage, FieldIdentifier.FieldName);
            return false;
        }
    }

    /// <summary>
    /// Formats the value as a string. Derived classes can override this to determine the formatting used for <c>CurrentValueAsString</c>.
    /// </summary>
    /// <param name = "value">The value to format.</param>
    /// <returns>A string representation of the value.</returns>
    protected override string? FormatValueAsString(TValue? value)
    {
        // Avoiding a cast to IFormattable to avoid boxing.
        return value switch
        {
            null => null,
            int @int => BindConverter.FormatValue(@int, CultureInfo.InvariantCulture),
            long @long => BindConverter.FormatValue(@long, CultureInfo.InvariantCulture),
            short @short => BindConverter.FormatValue(@short, CultureInfo.InvariantCulture),
            float @float => BindConverter.FormatValue(@float, CultureInfo.InvariantCulture),
            double @double => BindConverter.FormatValue(@double, CultureInfo.InvariantCulture),
            decimal @decimal => BindConverter.FormatValue(@decimal, CultureInfo.InvariantCulture),
            _ => throw new InvalidOperationException($"Unsupported type {value.GetType()}"),
        };
    }

    private static string? GetMinOrMaxValue(string name)
    {
        var targetType = Nullable.GetUnderlyingType(typeof(TValue)) ?? typeof(TValue);
<<<<<<< HEAD
        FieldInfo? field = targetType.GetField(name, BindingFlags.Static | BindingFlags.Instance | BindingFlags.Public | BindingFlags.Static);
=======
        FieldInfo? field = targetType.GetField(name, BindingFlags.Instance | BindingFlags.Public | BindingFlags.Static);
>>>>>>> 5bb05134
        if (field == null)
        {
            throw new InvalidOperationException("Invalid type argument for FluentNumberField<TValue?>: " + typeof(TValue).Name);
        }

        var value = field.GetValue(null);
        if (value is not null)
        {
            if (targetType == typeof(int) || targetType == typeof(short))
            {
                return value.ToString();
            }

            if (targetType == typeof(long))
            {
                //Precision in underlying Fast script is limited to 12 digits
                return name == "MinValue" ? "-999999999999" : "999999999999";
            }

            if (targetType == typeof(float))
            {
                return ((float)value).ToString(CultureInfo.InvariantCulture);
            }

            if (targetType == typeof(double))
            {
                return ((double)value).ToString(CultureInfo.InvariantCulture);
            }

            if (targetType == typeof(decimal))
            {
                return ((decimal)value).ToString("G12", CultureInfo.InvariantCulture);
            }
        }

        // This should never occur
        return "0";
    }
}<|MERGE_RESOLUTION|>--- conflicted
+++ resolved
@@ -1,8 +1,3 @@
-using System.Diagnostics.CodeAnalysis;
-using System.Globalization;
-using System.Reflection;
-using Microsoft.AspNetCore.Components;
-
 namespace Microsoft.Fast.Components.FluentUI;
 
 public partial class FluentNumberField<TValue> : FluentInputBase<TValue>
@@ -139,11 +134,7 @@
     private static string? GetMinOrMaxValue(string name)
     {
         var targetType = Nullable.GetUnderlyingType(typeof(TValue)) ?? typeof(TValue);
-<<<<<<< HEAD
         FieldInfo? field = targetType.GetField(name, BindingFlags.Static | BindingFlags.Instance | BindingFlags.Public | BindingFlags.Static);
-=======
-        FieldInfo? field = targetType.GetField(name, BindingFlags.Instance | BindingFlags.Public | BindingFlags.Static);
->>>>>>> 5bb05134
         if (field == null)
         {
             throw new InvalidOperationException("Invalid type argument for FluentNumberField<TValue?>: " + typeof(TValue).Name);
