--- conflicted
+++ resolved
@@ -1,14 +1,6 @@
-using System.Diagnostics.CodeAnalysis;
-
-using Microsoft.AspNetCore.Components;
-
 namespace Microsoft.Fast.Components.FluentUI;
 
-<<<<<<< HEAD
-public partial class FluentListbox : FluentInputBase<string?>
-=======
-public partial class FluentListbox<TValue> : FluentInputBase<TValue>
->>>>>>> 31406c1c
+public partial class FluentListbox
 {
     private readonly string _defaultSelectName = Guid.NewGuid().ToString("N");
     private FluentOptionContext? _context;
@@ -19,9 +11,6 @@
     [Parameter]
     public string? Name { get; set; }
 
-<<<<<<< HEAD
-     [CascadingParameter] private FluentOptionContext? CascadedContext { get; set; }
-=======
     /// <summary>
     /// Gets or sets the child content to be rendering inside the <see cref="FluentListbox{TValue}"/>.
     /// </summary>
@@ -32,7 +21,6 @@
     public IEnumerable<Option<TValue>>? Items { get; set; }
 
     [CascadingParameter] private FluentOptionContext? CascadedContext { get; set; }
->>>>>>> 31406c1c
 
     /// <inheritdoc/>
     protected override void OnParametersSet()
