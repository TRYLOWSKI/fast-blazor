--- conflicted
+++ resolved
@@ -1,10 +1,5 @@
-﻿using System.Linq.Expressions;
+using System.Linq.Expressions;
 
-namespace Microsoft.Fast.Components.FluentUI;
-<<<<<<< HEAD
-=======
-
->>>>>>> 5c2d4cae
 public class ColumnDefinition<TItem>
 {
     public string ColumnDataKey { get; set; }
